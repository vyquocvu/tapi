import { Link, useRouterState } from '@tanstack/react-router'
import { 
  LayoutDashboard, 
  FileType, 
  Image, 
  Settings,
  Server,
  FileText,
  Users,
  Shield
} from 'lucide-react'
import {
  Sidebar as SidebarPrimitive,
  SidebarContent,
  SidebarGroup,
  SidebarGroupContent,
  SidebarHeader,
  SidebarMenu,
  SidebarMenuButton,
  SidebarMenuItem,
} from './ui/sidebar'

export function Sidebar() {
  const routerState = useRouterState()
  const currentPath = routerState.location.pathname

<<<<<<< HEAD
  const menuItems = [
    {
      to: '/dashboard',
      icon: LayoutDashboard,
      label: 'Dashboard',
    },
    {
      to: '/content-type-builder',
      icon: FileType,
      label: 'Content Types',
    },
    {
      to: '/content-manager',
      icon: FileText,
      label: 'Content Manager',
    },
    {
      to: '/api-dashboard',
      icon: Server,
      label: 'API Controller',
    },
    {
      to: '/media',
      icon: Image,
      label: 'Media',
    },
    {
      to: '/settings',
      icon: Settings,
      label: 'Settings',
      disabled: true,
    },
  ]
=======
export function Sidebar({ isCollapsed = false, onToggle }: SidebarProps) {
  return (
    <>
      {/* Mobile overlay */}
      {!isCollapsed && (
        <div 
          className="fixed inset-0 bg-black/50 z-40 lg:hidden"
          onClick={onToggle}
        />
      )}
      
      {/* Sidebar */}
      <aside
        className={`
          fixed top-0 left-0 h-screen bg-slate-900 text-white z-50
          transition-transform duration-300 ease-in-out
          ${isCollapsed ? '-translate-x-full lg:translate-x-0' : 'translate-x-0'}
          ${isCollapsed ? 'lg:w-16' : 'w-64'}
        `}
      >
        {/* Header */}
        <div className="flex items-center justify-between p-3 border-b border-slate-700">
          {!isCollapsed && (
            <h2 className="text-lg font-semibold">CMS</h2>
          )}
          <Button
            variant="ghost"
            size="sm"
            onClick={onToggle}
            className="text-white hover:bg-slate-800 lg:hover:bg-slate-800"
          >
            {isCollapsed ? <Menu size={20} /> : <X size={20} />}
          </Button>
        </div>

        {/* Navigation */}
        <nav className="flex flex-col gap-1 p-2">
          <SidebarLink
            to="/dashboard"
            icon={<LayoutDashboard size={20} />}
            label="Dashboard"
            isCollapsed={isCollapsed}
          />
          <SidebarLink
            to="/content-type-builder"
            icon={<FileType size={20} />}
            label="Content Types"
            isCollapsed={isCollapsed}
          />
          <SidebarLink
            to="/content-manager"
            icon={<FileText size={20} />}
            label="Content Manager"
            isCollapsed={isCollapsed}
          />
          <SidebarLink
            to="/user-management"
            icon={<Users size={20} />}
            label="Users"
            isCollapsed={isCollapsed}
          />
          <SidebarLink
            to="/role-management"
            icon={<Shield size={20} />}
            label="Roles"
            isCollapsed={isCollapsed}
          />
          <SidebarLink
            to="/api-dashboard"
            icon={<Server size={20} />}
            label="API Controller"
            isCollapsed={isCollapsed}
          />
          <SidebarLink
            to="/media"
            icon={<Image size={20} />}
            label="Media"
            isCollapsed={isCollapsed}
          />
          <SidebarLink
            to="/settings"
            icon={<Settings size={20} />}
            label="Settings"
            isCollapsed={isCollapsed}
            disabled
          />
        </nav>
      </aside>
    </>
  )
}

interface SidebarLinkProps {
  to: string
  icon: React.ReactNode
  label: string
  isCollapsed: boolean
  disabled?: boolean
}

function SidebarLink({ to, icon, label, isCollapsed, disabled }: SidebarLinkProps) {
  if (disabled) {
    return (
      <div
        className={`
          flex items-center gap-3 px-3 py-2 rounded-md
          text-slate-400 cursor-not-allowed
          ${isCollapsed ? 'justify-center' : ''}
        `}
        title={isCollapsed ? label : undefined}
      >
        {icon}
        {!isCollapsed && <span className="text-sm">{label}</span>}
      </div>
    )
  }
>>>>>>> b6310f39

  return (
    <SidebarPrimitive collapsible="icon">
      <SidebarHeader>
        <div className="flex items-center gap-2 px-2 py-1">
          <div className="flex h-8 w-8 items-center justify-center rounded-md">
            <Server className="h-4 w-4" />
          </div>
          <span className="font-semibold group-data-[collapsible=icon]:hidden">
            CMS
          </span>
        </div>
      </SidebarHeader>
      <SidebarContent>
        <SidebarGroup>
          <SidebarGroupContent>
            <SidebarMenu>
              {menuItems.map((item) => (
                <SidebarMenuItem key={item.to}>
                  {item.disabled ? (
                    <SidebarMenuButton
                      tooltip={item.label}
                      disabled
                      className="cursor-not-allowed opacity-50"
                    >
                      <item.icon />
                      <span>{item.label}</span>
                    </SidebarMenuButton>
                  ) : (
                    <SidebarMenuButton
                      asChild
                      tooltip={item.label}
                      isActive={currentPath === item.to}
                    >
                      <Link to={item.to}>
                        <item.icon />
                        <span>{item.label}</span>
                      </Link>
                    </SidebarMenuButton>
                  )}
                </SidebarMenuItem>
              ))}
            </SidebarMenu>
          </SidebarGroupContent>
        </SidebarGroup>
      </SidebarContent>
    </SidebarPrimitive>
  )
}<|MERGE_RESOLUTION|>--- conflicted
+++ resolved
@@ -24,7 +24,6 @@
   const routerState = useRouterState()
   const currentPath = routerState.location.pathname
 
-<<<<<<< HEAD
   const menuItems = [
     {
       to: '/dashboard',
@@ -58,124 +57,6 @@
       disabled: true,
     },
   ]
-=======
-export function Sidebar({ isCollapsed = false, onToggle }: SidebarProps) {
-  return (
-    <>
-      {/* Mobile overlay */}
-      {!isCollapsed && (
-        <div 
-          className="fixed inset-0 bg-black/50 z-40 lg:hidden"
-          onClick={onToggle}
-        />
-      )}
-      
-      {/* Sidebar */}
-      <aside
-        className={`
-          fixed top-0 left-0 h-screen bg-slate-900 text-white z-50
-          transition-transform duration-300 ease-in-out
-          ${isCollapsed ? '-translate-x-full lg:translate-x-0' : 'translate-x-0'}
-          ${isCollapsed ? 'lg:w-16' : 'w-64'}
-        `}
-      >
-        {/* Header */}
-        <div className="flex items-center justify-between p-3 border-b border-slate-700">
-          {!isCollapsed && (
-            <h2 className="text-lg font-semibold">CMS</h2>
-          )}
-          <Button
-            variant="ghost"
-            size="sm"
-            onClick={onToggle}
-            className="text-white hover:bg-slate-800 lg:hover:bg-slate-800"
-          >
-            {isCollapsed ? <Menu size={20} /> : <X size={20} />}
-          </Button>
-        </div>
-
-        {/* Navigation */}
-        <nav className="flex flex-col gap-1 p-2">
-          <SidebarLink
-            to="/dashboard"
-            icon={<LayoutDashboard size={20} />}
-            label="Dashboard"
-            isCollapsed={isCollapsed}
-          />
-          <SidebarLink
-            to="/content-type-builder"
-            icon={<FileType size={20} />}
-            label="Content Types"
-            isCollapsed={isCollapsed}
-          />
-          <SidebarLink
-            to="/content-manager"
-            icon={<FileText size={20} />}
-            label="Content Manager"
-            isCollapsed={isCollapsed}
-          />
-          <SidebarLink
-            to="/user-management"
-            icon={<Users size={20} />}
-            label="Users"
-            isCollapsed={isCollapsed}
-          />
-          <SidebarLink
-            to="/role-management"
-            icon={<Shield size={20} />}
-            label="Roles"
-            isCollapsed={isCollapsed}
-          />
-          <SidebarLink
-            to="/api-dashboard"
-            icon={<Server size={20} />}
-            label="API Controller"
-            isCollapsed={isCollapsed}
-          />
-          <SidebarLink
-            to="/media"
-            icon={<Image size={20} />}
-            label="Media"
-            isCollapsed={isCollapsed}
-          />
-          <SidebarLink
-            to="/settings"
-            icon={<Settings size={20} />}
-            label="Settings"
-            isCollapsed={isCollapsed}
-            disabled
-          />
-        </nav>
-      </aside>
-    </>
-  )
-}
-
-interface SidebarLinkProps {
-  to: string
-  icon: React.ReactNode
-  label: string
-  isCollapsed: boolean
-  disabled?: boolean
-}
-
-function SidebarLink({ to, icon, label, isCollapsed, disabled }: SidebarLinkProps) {
-  if (disabled) {
-    return (
-      <div
-        className={`
-          flex items-center gap-3 px-3 py-2 rounded-md
-          text-slate-400 cursor-not-allowed
-          ${isCollapsed ? 'justify-center' : ''}
-        `}
-        title={isCollapsed ? label : undefined}
-      >
-        {icon}
-        {!isCollapsed && <span className="text-sm">{label}</span>}
-      </div>
-    )
-  }
->>>>>>> b6310f39
 
   return (
     <SidebarPrimitive collapsible="icon">
