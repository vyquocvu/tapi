--- conflicted
+++ resolved
@@ -44,7 +44,6 @@
         </Card>
       ) : contentTypes && Object.keys(contentTypes).length > 0 ? (
         <div className="grid grid-cols-1 md:grid-cols-2 lg:grid-cols-3 gap-6">
-<<<<<<< HEAD
           {Object.entries(contentTypes).map(([uid, contentType]) => (
             <Card key={uid} className="hover:shadow-md transition-shadow">
               <CardHeader>
@@ -92,40 +91,6 @@
               </CardContent>
             </Card>
           ))}
-=======
-          {Object.entries(contentTypes).map(([uid, contentType]) => contentType ? (
-            <div key={uid} className="rounded-lg border bg-card p-6 shadow-sm hover:shadow-md transition-shadow">
-              <div className="flex justify-between items-start mb-3">
-                <h3 className="text-lg font-semibold text-foreground">{contentType.displayName}</h3>
-                <div className="flex gap-2">
-                  <button
-                    onClick={() => onEdit(contentType)}
-                    className="inline-flex items-center justify-center rounded-md p-2 text-sm font-medium text-muted-foreground hover:text-foreground hover:bg-muted"
-                    title="Edit"
-                  >
-                    ✏️
-                  </button>
-                  <button
-                    onClick={() => onDelete(uid)}
-                    className="inline-flex items-center justify-center rounded-md p-2 text-sm font-medium text-destructive hover:bg-destructive/10"
-                    title="Delete"
-                  >
-                    🗑️
-                  </button>
-                </div>
-              </div>
-              <p className="text-xs font-mono text-muted-foreground mb-3">{uid}</p>
-              {contentType.description && (
-                <p className="text-sm text-muted-foreground mb-4 leading-relaxed">{contentType.description}</p>
-              )}
-              <div className="flex flex-wrap gap-4 text-xs text-muted-foreground pt-3 border-t">
-                <span>📋 {contentType.fields ? Object.keys(contentType.fields).length : 0} fields</span>
-                {contentType.options?.timestamps && <span>🕐 Timestamps</span>}
-                {contentType.options?.softDelete && <span>🗑️ Soft Delete</span>}
-              </div>
-            </div>
-          ) : '')}
->>>>>>> 5f3b8d51
         </div>
       ) : (
         <Card>
